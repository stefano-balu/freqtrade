"""
This module contains the configuration class
"""

import json
import logging
from argparse import Namespace
from typing import Dict, Any
from jsonschema import Draft4Validator, validate
from jsonschema.exceptions import ValidationError, best_match
import ccxt

<<<<<<< HEAD
from freqtrade import OperationalException
from freqtrade.constants import Constants
=======
from freqtrade import constants
>>>>>>> bddf009a


logger = logging.getLogger(__name__)


class Configuration(object):
    """
    Class to read and init the bot configuration
    Reuse this class for the bot, backtesting, hyperopt and every script that required configuration
    """
    def __init__(self, args: Namespace) -> None:
        self.args = args
        self.config = None

    def load_config(self) -> Dict[str, Any]:
        """
        Extract information for sys.argv and load the bot configuration
        :return: Configuration dictionary
        """
        logger.info('Using config: %s ...', self.args.config)
        config = self._load_config_file(self.args.config)

        # Set strategy if not specified in config and or if it's non default
        if self.args.strategy != constants.DEFAULT_STRATEGY or not config.get('strategy'):
            config.update({'strategy': self.args.strategy})

        if self.args.strategy_path:
            config.update({'strategy_path': self.args.strategy_path})

        # Load Common configuration
        config = self._load_common_config(config)

        # Load Backtesting
        config = self._load_backtesting_config(config)

        # Load Hyperopt
        config = self._load_hyperopt_config(config)

        return config

    def _load_config_file(self, path: str) -> Dict[str, Any]:
        """
        Loads a config file from the given path
        :param path: path as str
        :return: configuration as dictionary
        """
        try:
            with open(path) as file:
                conf = json.load(file)
        except FileNotFoundError:
            logger.critical(
                'Config file "%s" not found. Please create your config file',
                path
            )
            exit(0)

        if 'internals' not in conf:
            conf['internals'] = {}
        logger.info('Validating configuration ...')

        return self._validate_config(conf)

    def _load_common_config(self, config: Dict[str, Any]) -> Dict[str, Any]:
        """
        Extract information for sys.argv and load common configuration
        :return: configuration as dictionary
        """

        # Log level
        if 'loglevel' in self.args and self.args.loglevel:
            config.update({'loglevel': self.args.loglevel})
            logging.basicConfig(
                level=config['loglevel'],
                format='%(asctime)s - %(name)s - %(levelname)s - %(message)s',
            )
            logger.info('Log level set to %s', logging.getLevelName(config['loglevel']))

        # Add dynamic_whitelist if found
        if 'dynamic_whitelist' in self.args and self.args.dynamic_whitelist:
            config.update({'dynamic_whitelist': self.args.dynamic_whitelist})
            logger.info(
                'Parameter --dynamic-whitelist detected. '
                'Using dynamically generated whitelist. '
                '(not applicable with Backtesting and Hyperopt)'
            )

        # Add dry_run_db if found and the bot in dry run
        if self.args.dry_run_db and config.get('dry_run', False):
            config.update({'dry_run_db': True})
            logger.info('Parameter --dry-run-db detected ...')

        if config.get('dry_run_db', False):
            if config.get('dry_run', False):
                logger.info('Dry_run will use the DB file: "tradesv3.dry_run.sqlite"')
            else:
                logger.info('Dry run is disabled. (--dry_run_db ignored)')
<<<<<<< HEAD

        # Check if the exchange set by the user is supported
        self.check_exchange(config)
=======
>>>>>>> bddf009a

        return config

    def _load_backtesting_config(self, config: Dict[str, Any]) -> Dict[str, Any]:
        """
        Extract information for sys.argv and load Backtesting configuration
        :return: configuration as dictionary
        """

        # If -i/--ticker-interval is used we override the configuration parameter
        # (that will override the strategy configuration)
        if 'ticker_interval' in self.args and self.args.ticker_interval:
            config.update({'ticker_interval': self.args.ticker_interval})
            logger.info('Parameter -i/--ticker-interval detected ...')
<<<<<<< HEAD
            logger.info('Using ticker_interval: %s ...', config.get('ticker_interval'))
=======
            logger.info('Using ticker_interval: %d ...', config.get('ticker_interval'))
>>>>>>> bddf009a

        # If -l/--live is used we add it to the configuration
        if 'live' in self.args and self.args.live:
            config.update({'live': True})
            logger.info('Parameter -l/--live detected ...')

        # If --realistic-simulation is used we add it to the configuration
        if 'realistic_simulation' in self.args and self.args.realistic_simulation:
            config.update({'realistic_simulation': True})
            logger.info('Parameter --realistic-simulation detected ...')
        logger.info('Using max_open_trades: %s ...', config.get('max_open_trades'))

        # If --timerange is used we add it to the configuration
        if 'timerange' in self.args and self.args.timerange:
            config.update({'timerange': self.args.timerange})
            logger.info('Parameter --timerange detected: %s ...', self.args.timerange)

        # If --datadir is used we add it to the configuration
        if 'datadir' in self.args and self.args.datadir:
            config.update({'datadir': self.args.datadir})
            logger.info('Parameter --datadir detected: %s ...', self.args.datadir)

        # If -r/--refresh-pairs-cached is used we add it to the configuration
        if 'refresh_pairs' in self.args and self.args.refresh_pairs:
            config.update({'refresh_pairs': True})
            logger.info('Parameter -r/--refresh-pairs-cached detected ...')

        # If --export is used we add it to the configuration
        if 'export' in self.args and self.args.export:
            config.update({'export': self.args.export})
            logger.info('Parameter --export detected: %s ...', self.args.export)

        return config

    def _load_hyperopt_config(self, config: Dict[str, Any]) -> Dict[str, Any]:
        """
        Extract information for sys.argv and load Hyperopt configuration
        :return: configuration as dictionary
        """
        # If --realistic-simulation is used we add it to the configuration
        if 'epochs' in self.args and self.args.epochs:
            config.update({'epochs': self.args.epochs})
            logger.info('Parameter --epochs detected ...')
            logger.info('Will run Hyperopt with for %s epochs ...', config.get('epochs'))

        # If --mongodb is used we add it to the configuration
        if 'mongodb' in self.args and self.args.mongodb:
            config.update({'mongodb': self.args.mongodb})
            logger.info('Parameter --use-mongodb detected ...')

        # If --spaces is used we add it to the configuration
        if 'spaces' in self.args and self.args.spaces:
            config.update({'spaces': self.args.spaces})
            logger.info('Parameter -s/--spaces detected: %s', config.get('spaces'))

        return config

    def _validate_config(self, conf: Dict[str, Any]) -> Dict[str, Any]:
        """
        Validate the configuration follow the Config Schema
        :param conf: Config in JSON format
        :return: Returns the config if valid, otherwise throw an exception
        """
        try:
            validate(conf, constants.CONF_SCHEMA)
            return conf
        except ValidationError as exception:
            logger.fatal(
                'Invalid configuration. See config.json.example. Reason: %s',
                exception
            )
            raise ValidationError(
                best_match(Draft4Validator(constants.CONF_SCHEMA).iter_errors(conf)).message
            )

    def get_config(self) -> Dict[str, Any]:
        """
        Return the config. Use this method to get the bot config
        :return: Dict: Bot config
        """
        if self.config is None:
            self.config = self.load_config()

        return self.config

    def check_exchange(self, config: Dict[str, Any]) -> bool:
        """
        Check if the exchange name in the config file is supported by Freqtrade
        :return: True or raised an exception if the exchange if not supported
        """
        exchange = config.get('exchange', {}).get('name').lower()
        if exchange not in ccxt.exchanges:

            exception_msg = 'Exchange "{}" not supported.\n' \
                            'The following exchanges are supported: {}'\
                .format(exchange, ', '.join(ccxt.exchanges))

            logger.critical(exception_msg)
            raise OperationalException(
                exception_msg
            )

        logger.debug('Exchange "%s" supported', exchange)
        return True<|MERGE_RESOLUTION|>--- conflicted
+++ resolved
@@ -10,12 +10,7 @@
 from jsonschema.exceptions import ValidationError, best_match
 import ccxt
 
-<<<<<<< HEAD
-from freqtrade import OperationalException
-from freqtrade.constants import Constants
-=======
-from freqtrade import constants
->>>>>>> bddf009a
+from freqtrade import OperationalException, constants
 
 
 logger = logging.getLogger(__name__)
@@ -112,12 +107,9 @@
                 logger.info('Dry_run will use the DB file: "tradesv3.dry_run.sqlite"')
             else:
                 logger.info('Dry run is disabled. (--dry_run_db ignored)')
-<<<<<<< HEAD
 
         # Check if the exchange set by the user is supported
         self.check_exchange(config)
-=======
->>>>>>> bddf009a
 
         return config
 
@@ -132,11 +124,7 @@
         if 'ticker_interval' in self.args and self.args.ticker_interval:
             config.update({'ticker_interval': self.args.ticker_interval})
             logger.info('Parameter -i/--ticker-interval detected ...')
-<<<<<<< HEAD
             logger.info('Using ticker_interval: %s ...', config.get('ticker_interval'))
-=======
-            logger.info('Using ticker_interval: %d ...', config.get('ticker_interval'))
->>>>>>> bddf009a
 
         # If -l/--live is used we add it to the configuration
         if 'live' in self.args and self.args.live:
